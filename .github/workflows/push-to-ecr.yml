--- conflicted
+++ resolved
@@ -2,11 +2,7 @@
 
 on:
   push:
-<<<<<<< HEAD
-    branches: [ main, athens-aws]
-=======
     branches: [ main, development, staging, athens-aws]
->>>>>>> e9732793
 
 jobs:
   build-zetaclient:
