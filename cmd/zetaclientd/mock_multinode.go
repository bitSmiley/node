package main

import (
	"fmt"
	"os"
	"os/signal"
	"path/filepath"
	"syscall"

	ethcommon "github.com/ethereum/go-ethereum/common"
	"github.com/rs/zerolog/log"
	"github.com/zeta-chain/zetacore/common"
	mc "github.com/zeta-chain/zetacore/zetaclient"
	mcconfig "github.com/zeta-chain/zetacore/zetaclient/config"
)

<<<<<<< HEAD
=======
func GetZetaTestSignature() mc.TestSigner {
	pkstring := os.Getenv("PRIVKEY")
	if pkstring == "" {
		log.Info().Msgf("missing env variable PRIVKEY; using default with address %s", mcconfig.TSS_TEST_ADDRESS)
		pkstring = mcconfig.TSS_TEST_PRIVKEY
	}
	privateKey, err := crypto.HexToECDSA(pkstring)
	if err != nil {
		log.Err(err).Msg("TEST private key error")
		os.Exit(1)
	}
	tss := mc.TestSigner{
		PrivKey: privateKey,
	}
	log.Debug().Msg(fmt.Sprintf("tss key address: %s", tss.Address()))

	return tss
}

func mock_integration_test() {
	SetupConfigForTest() // setup meta-prefix

	// setup 2 metabridges
	homeDir, err := os.UserHomeDir()
	if err != nil {
		log.Err(err).Msg("UserHomeDir error")
		return
	}
	chainHomeFoler := filepath.Join(homeDir, ".zetacore")

	// first signer & bridge
	signerName := "alice"
	signerPass := "password"
	bridge1, done := CreateMetaBridge(chainHomeFoler, signerName, signerPass)
	if done {
		return
	}

	signerName = "bob"
	signerPass = "password"
	bridge2, done := CreateMetaBridge(chainHomeFoler, signerName, signerPass)
	if done {
		return
	}

	tss := GetZetaTestSignature()

	signerMap1, err := CreateSignerMap(tss)
	if err != nil {
		log.Err(err).Msg("CreateSignerMap")
		return
	}
	signerMap2, err := CreateSignerMap(tss)
	if err != nil {
		log.Err(err).Msg("CreateSignerMap")
		return
	}

	userDir, _ := os.UserHomeDir()
	dbpath := filepath.Join(userDir, ".zetaclient/chainobserver")

	chainClientMap1, err := CreateChainClientMap(bridge1, tss, dbpath)
	if err != nil {
		log.Err(err).Msg("CreateSignerMap")
		return
	}
	chainClientMap2, err := CreateChainClientMap(bridge2, tss, dbpath)
	if err != nil {
		log.Err(err).Msg("CreateSignerMap")
		return
	}

	hs := mc.NewHTTPServer()
	log.Info().Msg("starting zetacore observer...")
	mo1 := mc.NewCoreObserver(bridge1, signerMap1, *chainClientMap1, hs)
	mo1.MonitorCore()
	mo2 := mc.NewCoreObserver(bridge2, signerMap2, *chainClientMap2, hs)
	mo2.MonitorCore()

	// wait....
	ch := make(chan os.Signal, 1)
	signal.Notify(ch, syscall.SIGINT, syscall.SIGTERM)
	<-ch
	log.Info().Msg("stop signal received")

}

>>>>>>> 355ed25f
func CreateMetaBridge(chainHomeFoler string, signerName string, signerPass string) (*mc.MetachainBridge, bool) {
	kb, _, err := mc.GetKeyringKeybase(chainHomeFoler, signerName, signerPass)
	if err != nil {
		log.Fatal().Err(err).Msg("fail to get keyring keybase")
		return nil, true
	}

	k := mc.NewKeysWithKeybase(kb, signerName, signerPass)

	chainIP := os.Getenv("CHAIN_IP")
	if chainIP == "" {
		chainIP = "127.0.0.1"
	}

	bridge, err := mc.NewMetachainBridge(k, chainIP, signerName)
	if err != nil {
		log.Fatal().Err(err).Msg("NewMetachainBridge")
		return nil, true
	}
	return bridge, false
}

func CreateSignerMap(tss mc.TSSSigner) (map[common.Chain]*mc.Signer, error) {
	ethMPIAddress := ethcommon.HexToAddress(mcconfig.Chains["ETH"].MPIContractAddress)
	ethSigner, err := mc.NewSigner(common.ETHChain, mcconfig.ETH_ENDPOINT, tss.Address(), tss, mcconfig.MPI_ABI_STRING, ethMPIAddress)
	if err != nil {
		log.Fatal().Err(err).Msg("NewSigner Ethereum error ")
		return nil, err
	}
	bscMPIAddress := ethcommon.HexToAddress(mcconfig.Chains["BSC"].MPIContractAddress)
	bscSigner, err := mc.NewSigner(common.BSCChain, mcconfig.BSC_ENDPOINT, tss.Address(), tss, mcconfig.MPI_ABI_STRING, bscMPIAddress)
	if err != nil {
		log.Fatal().Err(err).Msg("NewSigner BSC error")
		return nil, err
	}
	polygonMPIAddress := ethcommon.HexToAddress(mcconfig.Chains["POLYGON"].MPIContractAddress)
	polygonSigner, err := mc.NewSigner(common.POLYGONChain, mcconfig.POLY_ENDPOINT, tss.Address(), tss, mcconfig.MPI_ABI_STRING, polygonMPIAddress)
	if err != nil {
		log.Fatal().Err(err).Msg("NewSigner POLYGON error")
		return nil, err
	}
	signerMap := map[common.Chain]*mc.Signer{
		common.ETHChain:     ethSigner,
		common.BSCChain:     bscSigner,
		common.POLYGONChain: polygonSigner,
	}

	return signerMap, nil
}

func CreateChainClientMap(bridge *mc.MetachainBridge, tss mc.TSSSigner, dbpath string) (*map[common.Chain]*mc.ChainObserver, error) {
	log.Info().Msg("starting eth observer...")
	clientMap := make(map[common.Chain]*mc.ChainObserver)
	eth1, err := mc.NewChainObserver(common.ETHChain, bridge, tss, dbpath)
	if err != nil {
		log.Err(err).Msg("ETH NewChainObserver")
		return nil, err
	}
	clientMap[common.ETHChain] = eth1
	go eth1.WatchRouter()
	go eth1.WatchGasPrice()

	log.Info().Msg("starting bsc observer...")
	bsc1, err := mc.NewChainObserver(common.BSCChain, bridge, tss, dbpath)
	if err != nil {
		log.Err(err).Msg("BSC NewChainObserver")
		return nil, err
	}
	clientMap[common.BSCChain] = bsc1
	go bsc1.WatchRouter()
	go bsc1.WatchGasPrice()

	log.Info().Msg("starting polygon observer...")
	poly1, err := mc.NewChainObserver(common.POLYGONChain, bridge, tss, dbpath)
	if err != nil {
		log.Err(err).Msg("POLYGON NewChainObserver")
		return nil, err
	}
	clientMap[common.POLYGONChain] = poly1
	go poly1.WatchRouter()
	go poly1.WatchGasPrice()

	return &clientMap, nil
}<|MERGE_RESOLUTION|>--- conflicted
+++ resolved
@@ -2,20 +2,15 @@
 
 import (
 	"fmt"
-	"os"
-	"os/signal"
-	"path/filepath"
-	"syscall"
-
 	ethcommon "github.com/ethereum/go-ethereum/common"
+	"github.com/ethereum/go-ethereum/crypto"
 	"github.com/rs/zerolog/log"
 	"github.com/zeta-chain/zetacore/common"
 	mc "github.com/zeta-chain/zetacore/zetaclient"
 	mcconfig "github.com/zeta-chain/zetacore/zetaclient/config"
+	"os"
 )
 
-<<<<<<< HEAD
-=======
 func GetZetaTestSignature() mc.TestSigner {
 	pkstring := os.Getenv("PRIVKEY")
 	if pkstring == "" {
@@ -35,75 +30,6 @@
 	return tss
 }
 
-func mock_integration_test() {
-	SetupConfigForTest() // setup meta-prefix
-
-	// setup 2 metabridges
-	homeDir, err := os.UserHomeDir()
-	if err != nil {
-		log.Err(err).Msg("UserHomeDir error")
-		return
-	}
-	chainHomeFoler := filepath.Join(homeDir, ".zetacore")
-
-	// first signer & bridge
-	signerName := "alice"
-	signerPass := "password"
-	bridge1, done := CreateMetaBridge(chainHomeFoler, signerName, signerPass)
-	if done {
-		return
-	}
-
-	signerName = "bob"
-	signerPass = "password"
-	bridge2, done := CreateMetaBridge(chainHomeFoler, signerName, signerPass)
-	if done {
-		return
-	}
-
-	tss := GetZetaTestSignature()
-
-	signerMap1, err := CreateSignerMap(tss)
-	if err != nil {
-		log.Err(err).Msg("CreateSignerMap")
-		return
-	}
-	signerMap2, err := CreateSignerMap(tss)
-	if err != nil {
-		log.Err(err).Msg("CreateSignerMap")
-		return
-	}
-
-	userDir, _ := os.UserHomeDir()
-	dbpath := filepath.Join(userDir, ".zetaclient/chainobserver")
-
-	chainClientMap1, err := CreateChainClientMap(bridge1, tss, dbpath)
-	if err != nil {
-		log.Err(err).Msg("CreateSignerMap")
-		return
-	}
-	chainClientMap2, err := CreateChainClientMap(bridge2, tss, dbpath)
-	if err != nil {
-		log.Err(err).Msg("CreateSignerMap")
-		return
-	}
-
-	hs := mc.NewHTTPServer()
-	log.Info().Msg("starting zetacore observer...")
-	mo1 := mc.NewCoreObserver(bridge1, signerMap1, *chainClientMap1, hs)
-	mo1.MonitorCore()
-	mo2 := mc.NewCoreObserver(bridge2, signerMap2, *chainClientMap2, hs)
-	mo2.MonitorCore()
-
-	// wait....
-	ch := make(chan os.Signal, 1)
-	signal.Notify(ch, syscall.SIGINT, syscall.SIGTERM)
-	<-ch
-	log.Info().Msg("stop signal received")
-
-}
-
->>>>>>> 355ed25f
 func CreateMetaBridge(chainHomeFoler string, signerName string, signerPass string) (*mc.MetachainBridge, bool) {
 	kb, _, err := mc.GetKeyringKeybase(chainHomeFoler, signerName, signerPass)
 	if err != nil {
