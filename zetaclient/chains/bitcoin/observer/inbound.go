package observer

import (
	"context"
	"encoding/hex"
	"fmt"
	"math/big"

	cosmosmath "cosmossdk.io/math"
	"github.com/btcsuite/btcd/btcjson"
	"github.com/btcsuite/btcd/chaincfg"
	"github.com/btcsuite/btcd/chaincfg/chainhash"
	ethcommon "github.com/ethereum/go-ethereum/common"
	"github.com/pkg/errors"
	"github.com/rs/zerolog"

	"github.com/zeta-chain/zetacore/pkg/chains"
	"github.com/zeta-chain/zetacore/pkg/coin"
	crosschaintypes "github.com/zeta-chain/zetacore/x/crosschain/types"
	"github.com/zeta-chain/zetacore/zetaclient/chains/bitcoin"
	"github.com/zeta-chain/zetacore/zetaclient/chains/interfaces"
	"github.com/zeta-chain/zetacore/zetaclient/compliance"
	"github.com/zeta-chain/zetacore/zetaclient/config"
	zctx "github.com/zeta-chain/zetacore/zetaclient/context"
	"github.com/zeta-chain/zetacore/zetaclient/types"
	"github.com/zeta-chain/zetacore/zetaclient/zetacore"
)

// WatchInbound watches Bitcoin chain for inbounds on a ticker
// It starts a ticker and run ObserveInbound
// TODO(revamp): move all ticker related methods in the same file
func (ob *Observer) WatchInbound(ctx context.Context) error {
	app, err := zctx.FromContext(ctx)
	if err != nil {
		return err
	}

	ticker, err := types.NewDynamicTicker("Bitcoin_WatchInbound", ob.GetChainParams().InboundTicker)
	if err != nil {
		ob.logger.Inbound.Error().Err(err).Msg("error creating ticker")
		return err
	}
	defer ticker.Stop()

	ob.logger.Inbound.Info().Msgf("WatchInbound started for chain %d", ob.Chain().ChainId)
	sampledLogger := ob.logger.Inbound.Sample(&zerolog.BasicSampler{N: 10})

	// ticker loop
	for {
		select {
		case <-ticker.C():
			if !app.IsInboundObservationEnabled(ob.GetChainParams()) {
				sampledLogger.Info().
					Msgf("WatchInbound: inbound observation is disabled for chain %d", ob.Chain().ChainId)
				continue
			}
			err := ob.ObserveInbound(ctx)
			if err != nil {
				ob.logger.Inbound.Error().Err(err).Msg("WatchInbound error observing in tx")
			}
			ticker.UpdateInterval(ob.GetChainParams().InboundTicker, ob.logger.Inbound)
		case <-ob.StopChannel():
			ob.logger.Inbound.Info().Msgf("WatchInbound stopped for chain %d", ob.Chain().ChainId)
			return nil
		}
	}
}

// ObserveInbound observes the Bitcoin chain for inbounds and post votes to zetacore
// TODO(revamp): simplify this function into smaller functions
func (ob *Observer) ObserveInbound(ctx context.Context) error {
	app, err := zctx.FromContext(ctx)
	if err != nil {
		return err
	}

	zetaCoreClient := ob.ZetacoreClient()

	// get and update latest block height
	cnt, err := ob.btcClient.GetBlockCount()
	if err != nil {
		return fmt.Errorf("observeInboundBTC: error getting block number: %s", err)
	}
	if cnt < 0 {
		return fmt.Errorf("observeInboundBTC: block number is negative: %d", cnt)
	}
	// #nosec G115 checked positive
	lastBlock := uint64(cnt)

	if lastBlock < ob.LastBlock() {
		return fmt.Errorf(
			"observeInboundBTC: block number should not decrease: current %d last %d",
			cnt,
			ob.LastBlock(),
		)
	}
	ob.WithLastBlock(lastBlock)

	// skip if current height is too low
	if lastBlock < ob.GetChainParams().ConfirmationCount {
		return fmt.Errorf("observeInboundBTC: skipping observer, current block number %d is too low", cnt)
	}

	// skip if no new block is confirmed
	lastScanned := ob.LastBlockScanned()
	if lastScanned >= lastBlock-ob.GetChainParams().ConfirmationCount {
		return nil
	}

	// query incoming gas asset to TSS address
	blockNumber := lastScanned + 1
	// #nosec G115 always in range
	res, err := ob.GetBlockByNumberCached(int64(blockNumber))
	if err != nil {
		ob.logger.Inbound.Error().Err(err).Msgf("observeInboundBTC: error getting bitcoin block %d", blockNumber)
		return err
	}
	ob.logger.Inbound.Info().Msgf("observeInboundBTC: block %d has %d txs, current block %d, last block %d",
		blockNumber, len(res.Block.Tx), cnt, lastScanned)

	// add block header to zetacore
	// TODO: consider having a separate ticker(from TSS scaning) for posting block headers
	// https://github.com/zeta-chain/node/issues/1847
	// TODO: move this logic in its own routine
	// https://github.com/zeta-chain/node/issues/2204
	blockHeaderVerification, found := app.GetBlockHeaderEnabledChains(ob.Chain().ChainId)
	if found && blockHeaderVerification.Enabled {
		// #nosec G115 always in range
		err = ob.postBlockHeader(ctx, int64(blockNumber))
		if err != nil {
			ob.logger.Inbound.Warn().Err(err).Msgf("observeInboundBTC: error posting block header %d", blockNumber)
		}
	}
	if len(res.Block.Tx) > 1 {
		// get depositor fee
		depositorFee := bitcoin.CalcDepositorFee(res.Block, ob.Chain().ChainId, ob.netParams, ob.logger.Inbound)

		// filter incoming txs to TSS address
		tssAddress := ob.TSS().BTCAddress()

		// #nosec G115 always positive
		inbounds, err := FilterAndParseIncomingTx(
			ob.btcClient,
			res.Block.Tx,
			uint64(res.Block.Height),
			tssAddress,
			ob.logger.Inbound,
			ob.netParams,
			depositorFee,
		)
		if err != nil {
			ob.logger.Inbound.Error().
				Err(err).
				Msgf("observeInboundBTC: error filtering incoming txs for block %d", blockNumber)
			return err // we have to re-scan this block next time
		}

		// post inbound vote message to zetacore
		for _, inbound := range inbounds {
			msg := ob.GetInboundVoteMessageFromBtcEvent(inbound)
			if msg != nil {
				zetaHash, ballot, err := zetaCoreClient.PostVoteInbound(
					ctx,
					zetacore.PostVoteInboundGasLimit,
					zetacore.PostVoteInboundExecutionGasLimit,
					msg,
				)
				if err != nil {
					ob.logger.Inbound.Error().
						Err(err).
						Msgf("observeInboundBTC: error posting to zetacore for tx %s", inbound.TxHash)
					return err // we have to re-scan this block next time
				} else if zetaHash != "" {
					ob.logger.Inbound.Info().Msgf("observeInboundBTC: PostVoteInbound zeta tx hash: %s inbound %s ballot %s fee %v",
						zetaHash, inbound.TxHash, ballot, depositorFee)
				}
			}
		}
	}

	// save last scanned block to both memory and db
	if err := ob.SaveLastBlockScanned(blockNumber); err != nil {
		ob.logger.Inbound.Error().
			Err(err).
			Msgf("observeInboundBTC: error writing last scanned block %d to db", blockNumber)
	}

	return nil
}

// WatchInboundTracker watches zetacore for bitcoin inbound trackers
// TODO(revamp): move all ticker related methods in the same file
func (ob *Observer) WatchInboundTracker(ctx context.Context) error {
	app, err := zctx.FromContext(ctx)
	if err != nil {
		return err
	}

	ticker, err := types.NewDynamicTicker("Bitcoin_WatchInboundTracker", ob.GetChainParams().InboundTicker)
	if err != nil {
		ob.logger.Inbound.Err(err).Msg("error creating ticker")
		return err
	}

	defer ticker.Stop()
	for {
		select {
		case <-ticker.C():
			if !app.IsInboundObservationEnabled(ob.GetChainParams()) {
				continue
			}
			err := ob.ProcessInboundTrackers(ctx)
			if err != nil {
				ob.logger.Inbound.Error().
					Err(err).
					Msgf("error observing inbound tracker for chain %d", ob.Chain().ChainId)
			}
			ticker.UpdateInterval(ob.GetChainParams().InboundTicker, ob.logger.Inbound)
		case <-ob.StopChannel():
			ob.logger.Inbound.Info().Msgf("WatchInboundTracker stopped for chain %d", ob.Chain().ChainId)
			return nil
		}
	}
}

// ProcessInboundTrackers processes inbound trackers
// TODO(revamp): move inbound tracker logic in a specific file
func (ob *Observer) ProcessInboundTrackers(ctx context.Context) error {
	trackers, err := ob.ZetacoreClient().GetInboundTrackersForChain(ctx, ob.Chain().ChainId)
	if err != nil {
		return err
	}

	for _, tracker := range trackers {
		ob.logger.Inbound.Info().
			Msgf("checking tracker with hash :%s and coin-type :%s ", tracker.TxHash, tracker.CoinType)
		ballotIdentifier, err := ob.CheckReceiptForBtcTxHash(ctx, tracker.TxHash, true)
		if err != nil {
			return err
		}
		ob.logger.Inbound.Info().
			Msgf("Vote submitted for inbound Tracker, Chain : %s,Ballot Identifier : %s, coin-type %s", ob.Chain().ChainName, ballotIdentifier, coin.CoinType_Gas.String())
	}

	return nil
}

// CheckReceiptForBtcTxHash checks the receipt for a btc tx hash
func (ob *Observer) CheckReceiptForBtcTxHash(ctx context.Context, txHash string, vote bool) (string, error) {
	hash, err := chainhash.NewHashFromStr(txHash)
	if err != nil {
		return "", err
	}

	tx, err := ob.btcClient.GetRawTransactionVerbose(hash)
	if err != nil {
		return "", err
	}

	blockHash, err := chainhash.NewHashFromStr(tx.BlockHash)
	if err != nil {
		return "", err
	}

	blockVb, err := ob.btcClient.GetBlockVerboseTx(blockHash)
	if err != nil {
		return "", err
	}

	if len(blockVb.Tx) <= 1 {
		return "", fmt.Errorf("block %d has no transactions", blockVb.Height)
	}

	depositorFee := bitcoin.CalcDepositorFee(blockVb, ob.Chain().ChainId, ob.netParams, ob.logger.Inbound)
	tss, err := ob.ZetacoreClient().GetBTCTSSAddress(ctx, ob.Chain().ChainId)
	if err != nil {
		return "", err
	}

	// #nosec G115 always positive
	event, err := GetBtcEvent(
		ob.btcClient,
		*tx,
		tss,
		uint64(blockVb.Height),
		ob.logger.Inbound,
		ob.netParams,
		depositorFee,
	)
	if err != nil {
		return "", err
	}

	if event == nil {
		return "", errors.New("no btc deposit event found")
	}

	msg := ob.GetInboundVoteMessageFromBtcEvent(event)
	if msg == nil {
		return "", errors.New("no message built for btc sent to TSS")
	}

	if !vote {
		return msg.Digest(), nil
	}

	zetaHash, ballot, err := ob.ZetacoreClient().PostVoteInbound(
		ctx,
		zetacore.PostVoteInboundGasLimit,
		zetacore.PostVoteInboundExecutionGasLimit,
		msg,
	)
	if err != nil {
		ob.logger.Inbound.Error().Err(err).Msg("error posting to zetacore")
		return "", err
	} else if zetaHash != "" {
		ob.logger.Inbound.Info().Msgf("BTC deposit detected and reported: PostVoteInbound zeta tx hash: %s inbound %s ballot %s fee %v",
			zetaHash, txHash, ballot, depositorFee)
	}

	return msg.Digest(), nil
}

// FilterAndParseIncomingTx given txs list returned by the "getblock 2" RPC command, return the txs that are relevant to us
// relevant tx must have the following vouts as the first two vouts:
// vout0: p2wpkh to the TSS address (targetAddress)
// vout1: OP_RETURN memo, base64 encoded
func FilterAndParseIncomingTx(
	rpcClient interfaces.BTCRPCClient,
	txs []btcjson.TxRawResult,
	blockNumber uint64,
	tssAddress string,
	logger zerolog.Logger,
	netParams *chaincfg.Params,
	depositorFee float64,
) ([]*BTCInboundEvent, error) {
	inbounds := make([]*BTCInboundEvent, 0)
	for idx, tx := range txs {
		if idx == 0 {
			continue // the first tx is coinbase; we do not process coinbase tx
		}

		inbound, err := GetBtcEvent(rpcClient, tx, tssAddress, blockNumber, logger, netParams, depositorFee)
		if err != nil {
			// unable to parse the tx, the caller should retry
			return nil, errors.Wrapf(err, "error getting btc event for tx %s in block %d", tx.Txid, blockNumber)
		}

		if inbound != nil {
			inbounds = append(inbounds, inbound)
			logger.Info().Msgf("FilterAndParseIncomingTx: found btc event for tx %s in block %d", tx.Txid, blockNumber)
		}
	}
	return inbounds, nil
}

// GetInboundVoteMessageFromBtcEvent converts a BTCInboundEvent to a MsgVoteInbound to enable voting on the inbound on zetacore
func (ob *Observer) GetInboundVoteMessageFromBtcEvent(inbound *BTCInboundEvent) *crosschaintypes.MsgVoteInbound {
	ob.logger.Inbound.Debug().Msgf("Processing inbound: %s", inbound.TxHash)
	amount := big.NewFloat(inbound.Value)
	amount = amount.Mul(amount, big.NewFloat(1e8))
	amountInt, _ := amount.Int(nil)
	message := hex.EncodeToString(inbound.MemoBytes)

	// compliance check
	// if the inbound contains restricted addresses, return nil
	if ob.DoesInboundContainsRestrictedAddress(inbound) {
		return nil
	}

	return zetacore.GetInboundVoteMessage(
		inbound.FromAddress,
		ob.Chain().ChainId,
		inbound.FromAddress,
		inbound.FromAddress,
		ob.ZetacoreClient().Chain().ChainId,
		cosmosmath.NewUintFromBigInt(amountInt),
		message,
		inbound.TxHash,
		inbound.BlockNumber,
		0,
		coin.CoinType_Gas,
		"",
		ob.ZetacoreClient().GetKeys().GetOperatorAddress().String(),
		0,
	)
}

// DoesInboundContainsRestrictedAddress returns true if the inbound contains restricted addresses
// TODO(revamp): move all compliance related functions in a specific file
func (ob *Observer) DoesInboundContainsRestrictedAddress(inTx *BTCInboundEvent) bool {
	receiver := ""
	parsedAddress, _, err := chains.ParseAddressAndData(hex.EncodeToString(inTx.MemoBytes))
	if err == nil && parsedAddress != (ethcommon.Address{}) {
		receiver = parsedAddress.Hex()
	}
	if config.ContainRestrictedAddress(inTx.FromAddress, receiver) {
		compliance.PrintComplianceLog(ob.logger.Inbound, ob.logger.Compliance,
			false, ob.Chain().ChainId, inTx.TxHash, inTx.FromAddress, receiver, "BTC")
		return true
	}
	return false
}

// GetBtcEvent either returns a valid BTCInboundEvent or nil
// Note: the caller should retry the tx on error (e.g., GetSenderAddressByVin failed)
// TODO(revamp): simplify this function
func GetBtcEvent(
	rpcClient interfaces.BTCRPCClient,
	tx btcjson.TxRawResult,
	tssAddress string,
	blockNumber uint64,
	logger zerolog.Logger,
	netParams *chaincfg.Params,
	depositorFee float64,
) (*BTCInboundEvent, error) {
	found := false
	var value float64
	var memo []byte
	if len(tx.Vout) >= 2 {
		// 1st vout must have tss address as receiver with p2wpkh scriptPubKey
		vout0 := tx.Vout[0]
		script := vout0.ScriptPubKey.Hex
		if len(script) == 44 && script[:4] == "0014" {
			// P2WPKH output: 0x00 + 20 bytes of pubkey hash
			receiver, err := bitcoin.DecodeScriptP2WPKH(vout0.ScriptPubKey.Hex, netParams)
			if err != nil { // should never happen
				return nil, err
			}

			// skip irrelevant tx to us
			if receiver != tssAddress {
				return nil, nil
			}

			// deposit amount has to be no less than the minimum depositor fee
			if vout0.Value < depositorFee {
				logger.Info().
					Msgf("GetBtcEvent: btc deposit amount %v in txid %s is less than depositor fee %v", vout0.Value, tx.Txid, depositorFee)
				return nil, nil
			}
			value = vout0.Value - depositorFee

			// 2nd vout must be a valid OP_RETURN memo
			vout1 := tx.Vout[1]
			memo, found, err = bitcoin.DecodeOpReturnMemo(vout1.ScriptPubKey.Hex, tx.Txid)
			if err != nil {
				logger.Error().Err(err).Msgf("GetBtcEvent: error decoding OP_RETURN memo: %s", vout1.ScriptPubKey.Hex)
				return nil, nil
			}
		}
	}
	// event found, get sender address
	if found {
		if len(tx.Vin) == 0 { // should never happen
			return nil, fmt.Errorf("GetBtcEvent: no input found for inbound: %s", tx.Txid)
		}

		fromAddress, err := GetSenderAddressByVin(rpcClient, tx.Vin[0], netParams)
		if err != nil {
			return nil, errors.Wrapf(err, "error getting sender address for inbound: %s", tx.Txid)
		}

		return &BTCInboundEvent{
			FromAddress: fromAddress,
			ToAddress:   tssAddress,
			Value:       value,
			MemoBytes:   memo,
			BlockNumber: blockNumber,
			TxHash:      tx.Txid,
		}, nil
	}
	return nil, nil
}

// GetBtcEventWithWitness either returns a valid BTCInboundEvent or nil.
// This method supports data with more than 80 bytes by scanning the witness for possible presence of a tapscript.
// It will first prioritize OP_RETURN over tapscript.
func GetBtcEventWithWitness(
	client interfaces.BTCRPCClient,
	tx btcjson.TxRawResult,
	tssAddress string,
	blockNumber uint64,
	logger zerolog.Logger,
	netParams *chaincfg.Params,
	depositorFee float64,
) (*BTCInboundEvent, error) {
<<<<<<< HEAD
	if len(tx.Vout) < 1 {
		logger.Debug().Msgf("GetBtcEventWithWitness: no output")
		return nil, nil
	}
	if len(tx.Vin) == 0 { // should never happen
		return nil, fmt.Errorf("GetBtcEventWithWitness: no input found for inbound: %s", tx.Txid)
	}

	if !isValidRecipient(tx.Vout[0].ScriptPubKey.Hex, tssAddress, netParams, logger) {
		return nil, nil
=======
	// first check for OP_RETURN data
	event, err := GetBtcEvent(
		client,
		tx,
		tssAddress,
		blockNumber,
		logger,
		netParams,
		depositorFee,
	)

	if err != nil { // should never happen
		return nil, errors.Wrap(err, "unable to get btc event")
>>>>>>> e89fabf3
	}

	isAmountValid, amount := isValidAmount(tx.Vout[0].Value, depositorFee)
	if !isAmountValid {
		logger.Info().
			Msgf("GetBtcEventWithWitness: btc deposit amount %v in txid %s is less than depositor fee %v", tx.Vout[0].Value, tx.Txid, depositorFee)
		return nil, nil
	}

	var memo []byte
	if candidate := tryExtractOpRet(tx, logger); candidate != nil {
		logger.Debug().Msgf("GetBtcEventWithWitness: found OP_RETURN memo in tx %s", tx.Txid)
		memo = candidate
	} else if candidate = tryExtractInscription(tx, logger); candidate != nil {
		logger.Debug().Msgf("GetBtcEventWithWitness: found inscription memo in tx %s", tx.Txid)
		memo = candidate
	} else {
		return nil, nil
	}

	// event found, get sender address
	fromAddress, err := GetSenderAddressByVin(rpcClient, tx.Vin[0], netParams)
	if err != nil {
		return nil, errors.Wrapf(err, "error getting sender address for inbound: %s", tx.Txid)
	}

	return &BTCInboundEvent{
		FromAddress: fromAddress,
		ToAddress:   tssAddress,
		Value:       amount,
		MemoBytes:   memo,
		BlockNumber: blockNumber,
		TxHash:      tx.Txid,
	}, nil
}

func tryExtractOpRet(tx btcjson.TxRawResult, logger zerolog.Logger) []byte {
	if len(tx.Vout) < 2 {
		logger.Debug().Msgf("txn %s has fewer than 2 outputs, not target OP_RETURN txn", tx.Txid)
		return nil
	}

	vout1 := tx.Vout[1]
	memo, found, err := bitcoin.DecodeOpReturnMemo(vout1.ScriptPubKey.Hex, tx.Txid)
	if err != nil {
		logger.Error().Err(err).Msgf("tryExtractOpRet: error decoding OP_RETURN memo: %s", vout1.ScriptPubKey.Hex)
		return nil
	}

	if found {
		return memo
	}
	return nil
}

// ParseScriptFromWitness attempts to parse the script from the witness data. Ideally it should be handled by
// bitcoin library, however, it's not found in existing library version. Replace this with actual library implementation
// if libraries are updated.
func ParseScriptFromWitness(witness []string, logger zerolog.Logger) []byte {
	length := len(witness)

	if length == 0 {
		return nil
	}

	lastElement, err := hex.DecodeString(witness[length-1])
	if err != nil {
		logger.Debug().Msgf("invalid witness element")
		return nil
	}

	// From BIP341:
	// If there are at least two witness elements, and the first byte of
	// the last element is 0x50, this last element is called annex a
	// and is removed from the witness stack.
	if length >= 2 && len(lastElement) > 0 && lastElement[0] == 0x50 {
		// account for the extra item removed from the end
		witness = witness[:length-1]
	}

	if len(witness) < 2 {
		logger.Debug().Msgf("not script path spending detected, ignore")
		return nil
	}

	// only the script is the focus here, ignore checking control block or whatever else
	script, err := hex.DecodeString(witness[len(witness)-2])
	if err != nil {
		logger.Debug().Msgf("witness script cannot be decoded from hex, ignore")
		return nil
	}
	return script
}

func tryExtractInscription(tx btcjson.TxRawResult, logger zerolog.Logger) []byte {
	for i, input := range tx.Vin {
		script := ParseScriptFromWitness(input.Witness, logger)
		if script == nil {
			continue
		}

		logger.Debug().Msgf("potential witness script, tx %s, input idx %d", tx.Txid, i)

		memo, found, err := bitcoin.DecodeScript(script)
		if err != nil || !found {
			logger.Debug().Msgf("invalid witness script, tx %s, input idx %d", tx.Txid, i)
			continue
		}

		logger.Debug().Msgf("found memo in inscription, tx %s, input idx %d", tx.Txid, i)
		return memo
	}

	return nil
}

func isValidAmount(
	incoming float64,
	minimal float64,
) (bool, float64) {
	if incoming < minimal {
		return false, 0
	}
	return true, incoming - minimal
}

func isValidRecipient(
	script string,
	tssAddress string,
	netParams *chaincfg.Params,
	logger zerolog.Logger,
) bool {
	receiver, err := bitcoin.DecodeScriptP2WPKH(script, netParams)
	if err != nil { // should never happen
		logger.Debug().Msgf("invalid p2wpkh script detected, %s", err)
		return false
	}

	// skip irrelevant tx to us
	if receiver != tssAddress {
		logger.Debug().Msgf("irrelevant recipient, %s", receiver)
		return false
	}
	return true
}<|MERGE_RESOLUTION|>--- conflicted
+++ resolved
@@ -485,32 +485,18 @@
 	netParams *chaincfg.Params,
 	depositorFee float64,
 ) (*BTCInboundEvent, error) {
-<<<<<<< HEAD
 	if len(tx.Vout) < 1 {
-		logger.Debug().Msgf("GetBtcEventWithWitness: no output")
+		logger.Debug().Msgf("no output %s", tx.Txid)
 		return nil, nil
 	}
 	if len(tx.Vin) == 0 { // should never happen
-		return nil, fmt.Errorf("GetBtcEventWithWitness: no input found for inbound: %s", tx.Txid)
+		logger.Debug().Msgf("no input found for inbound: %s", tx.Txid)
+		return nil, nil
 	}
 
 	if !isValidRecipient(tx.Vout[0].ScriptPubKey.Hex, tssAddress, netParams, logger) {
+		logger.Debug().Msgf("irrelevant recipient %s for inbound: %s", tx.Vout[0].ScriptPubKey.Hex, tx.Txid)
 		return nil, nil
-=======
-	// first check for OP_RETURN data
-	event, err := GetBtcEvent(
-		client,
-		tx,
-		tssAddress,
-		blockNumber,
-		logger,
-		netParams,
-		depositorFee,
-	)
-
-	if err != nil { // should never happen
-		return nil, errors.Wrap(err, "unable to get btc event")
->>>>>>> e89fabf3
 	}
 
 	isAmountValid, amount := isValidAmount(tx.Vout[0].Value, depositorFee)
@@ -522,17 +508,17 @@
 
 	var memo []byte
 	if candidate := tryExtractOpRet(tx, logger); candidate != nil {
-		logger.Debug().Msgf("GetBtcEventWithWitness: found OP_RETURN memo in tx %s", tx.Txid)
 		memo = candidate
+		logger.Debug().Msgf("GetBtcEventWithWitness: found OP_RETURN memo %s in tx %s", hex.EncodeToString(memo), tx.Txid)
 	} else if candidate = tryExtractInscription(tx, logger); candidate != nil {
-		logger.Debug().Msgf("GetBtcEventWithWitness: found inscription memo in tx %s", tx.Txid)
 		memo = candidate
+		logger.Debug().Msgf("GetBtcEventWithWitness: found inscription memo %s in tx %s", hex.EncodeToString(memo), tx.Txid)
 	} else {
 		return nil, nil
 	}
 
 	// event found, get sender address
-	fromAddress, err := GetSenderAddressByVin(rpcClient, tx.Vin[0], netParams)
+	fromAddress, err := GetSenderAddressByVin(client, tx.Vin[0], netParams)
 	if err != nil {
 		return nil, errors.Wrapf(err, "error getting sender address for inbound: %s", tx.Txid)
 	}
