--- conflicted
+++ resolved
@@ -67,10 +67,6 @@
     zetacored gentx val 100000000stake --chain-id athens-1 --ip $MYIP --moniker "node$NODE_NUMBER" 
     zetacored collect-gentxs &> gentxs
 
-<<<<<<< HEAD
-=======
-    # jq '.chain_id = "athens-1"' ~/.zetacore/config/genesis.json > temp.json && mv temp.json ~/.zetacore/config/genesis.json
->>>>>>> 4da741dd
     sed -i '/\[api\]/,+3 s/enable = false/enable = true/' /root/.zetacore/config/app.toml
     # jq '.chain_id = "athens-1"' ~/.zetacore/config/genesis.json > temp.json && mv temp.json ~/.zetacore/config/genesis.json
     # sed -i '/\[api\]/,+3 s/addr_book_strict = true/addr_book_strict = false/' /root/.zetacore/config/app.toml
